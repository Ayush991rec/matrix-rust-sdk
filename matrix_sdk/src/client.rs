--- conflicted
+++ resolved
@@ -16,12 +16,7 @@
 #[cfg(feature = "encryption")]
 use std::{collections::BTreeMap, io::Write, path::PathBuf};
 use std::{
-<<<<<<< HEAD
-    convert::{TryFrom, TryInto},
-=======
-    collections::HashMap,
     convert::TryInto,
->>>>>>> e20b1efa
     fmt::{self, Debug},
     future::Future,
     io::Read,
