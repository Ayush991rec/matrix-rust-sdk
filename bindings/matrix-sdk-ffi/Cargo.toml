--- conflicted
+++ resolved
@@ -11,13 +11,6 @@
 
 [lib]
 crate-type = ["cdylib", "staticlib"]
-<<<<<<< HEAD
-
-[features]
-default = ["experimental-room-preview"] # the whole crate is still very experimental, so this is fine
-experimental-room-preview = ["matrix-sdk/experimental-room-preview"]
-=======
->>>>>>> c0910a36
 
 [build-dependencies]
 uniffi_build = { workspace = true, features = ["builtin-bindgen"] }
@@ -30,11 +23,6 @@
 futures-util = { version = "0.3.17", default-features = false }
 # FIXME: we currently can't feature flag anything in the api.udl, therefore we must enforce sliding-sync being exposed here..
 # see https://github.com/matrix-org/matrix-rust-sdk/issues/1014
-<<<<<<< HEAD
-#matrix-sdk = { path = "../../crates/matrix-sdk", features = ["anyhow", "experimental-timeline", "markdown", "sliding-sync", "socks"], version = "0.6.0" }
-matrix-sdk = { path = "../../crates/matrix-sdk", default-features = false, features = ["anyhow", "sled", "e2e-encryption", "experimental-timeline", "markdown", "sliding-sync", "socks", "rustls-tls"], version = "0.6.0" }
-=======
->>>>>>> c0910a36
 once_cell = "1.10.0"
 sanitize-filename-reader-friendly = "2.2.1"
 serde_json = { version = "1" }
