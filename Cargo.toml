--- conflicted
+++ resolved
@@ -2,10 +2,7 @@
 members = ["benchmarks", "crates/*", "labs/*", "xtask"]
 # xtask and labs should only be compiled when invoked explicitly
 default-members = ["benchmarks", "crates/*"]
+resolver = "2"
 
-<<<<<<< HEAD
 [profile.release]
-lto = true
-=======
-resolver = "2"
->>>>>>> 24b71bf8
+lto = true