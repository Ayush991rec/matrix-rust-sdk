use std::{
    collections::BTreeMap,
    fmt::Debug,
    sync::{Mutex, RwLock as StdRwLock},
};

use eyeball::unique::Observable;
use ruma::{
    api::client::sync::sync_events::v4::{
        self, AccountDataConfig, E2EEConfig, ExtensionsConfig, ReceiptsConfig, ToDeviceConfig,
        TypingConfig,
    },
    events::TimelineEventType,
    OwnedRoomId,
};
use tokio::sync::{mpsc::channel, RwLock as AsyncRwLock};
use url::Url;

use super::{
<<<<<<< HEAD
    cache::restore_sliding_sync_state, Error, SlidingSync, SlidingSyncInner,
    SlidingSyncListBuilder, SlidingSyncPositionMarkers, SlidingSyncRoom,
=======
    cache::restore_sliding_sync_state, SlidingSync, SlidingSyncInner, SlidingSyncList,
    SlidingSyncPositionMarkers, SlidingSyncRoom,
>>>>>>> 69c8b9f0
};
use crate::{Client, Result};

/// Configuration for a Sliding Sync instance.
///
/// Get a new builder with methods like [`crate::Client::sliding_sync`], or
/// [`crate::SlidingSync::builder`].
#[derive(Debug, Clone)]
pub struct SlidingSyncBuilder {
    storage_key: Option<String>,
    homeserver: Option<Url>,
<<<<<<< HEAD
    client: Option<Client>,
    lists: Vec<SlidingSyncListBuilder>,
=======
    client: Client,
    lists: BTreeMap<String, SlidingSyncList>,
>>>>>>> 69c8b9f0
    bump_event_types: Vec<TimelineEventType>,
    extensions: Option<ExtensionsConfig>,
    subscriptions: BTreeMap<OwnedRoomId, v4::RoomSubscription>,
}

impl SlidingSyncBuilder {
    pub(super) fn new(client: Client) -> Self {
        Self {
            storage_key: None,
            homeserver: None,
<<<<<<< HEAD
            client: None,
            lists: Vec::new(),
=======
            client,
            lists: BTreeMap::new(),
>>>>>>> 69c8b9f0
            bump_event_types: Vec::new(),
            extensions: None,
            subscriptions: BTreeMap::new(),
        }
    }

    /// Set the storage key to keep this cache at and load it from.
    pub fn storage_key(mut self, value: Option<String>) -> Self {
        self.storage_key = value;
        self
    }

    /// Set the homeserver for sliding sync only.
    pub fn homeserver(mut self, value: Url) -> Self {
        self.homeserver = Some(value);
        self
    }

    /// Add the given list to the lists.
    ///
    /// Replace any list with the name.
    pub fn add_list(mut self, list_builder: SlidingSyncListBuilder) -> Self {
        self.lists.push(list_builder);
        self
    }

    /// Activate e2ee, to-device-message and account data extensions if not yet
    /// configured.
    ///
    /// Will leave any extension configuration found untouched, so the order
    /// does not matter.
    pub fn with_common_extensions(mut self) -> Self {
        {
            let cfg = self.extensions.get_or_insert_with(Default::default);
            if cfg.to_device.enabled.is_none() {
                cfg.to_device.enabled = Some(true);
            }

            if cfg.e2ee.enabled.is_none() {
                cfg.e2ee.enabled = Some(true);
            }

            if cfg.account_data.enabled.is_none() {
                cfg.account_data.enabled = Some(true);
            }
        }
        self
    }

    /// Activate e2ee, to-device-message, account data, typing and receipt
    /// extensions if not yet configured.
    ///
    /// Will leave any extension configuration found untouched, so the order
    /// does not matter.
    pub fn with_all_extensions(mut self) -> Self {
        {
            let cfg = self.extensions.get_or_insert_with(Default::default);
            if cfg.to_device.enabled.is_none() {
                cfg.to_device.enabled = Some(true);
            }

            if cfg.e2ee.enabled.is_none() {
                cfg.e2ee.enabled = Some(true);
            }

            if cfg.account_data.enabled.is_none() {
                cfg.account_data.enabled = Some(true);
            }

            if cfg.receipts.enabled.is_none() {
                cfg.receipts.enabled = Some(true);
            }

            if cfg.typing.enabled.is_none() {
                cfg.typing.enabled = Some(true);
            }
        }
        self
    }

    /// Set the E2EE extension configuration.
    pub fn with_e2ee_extension(mut self, e2ee: E2EEConfig) -> Self {
        self.extensions.get_or_insert_with(Default::default).e2ee = e2ee;
        self
    }

    /// Unset the E2EE extension configuration.
    pub fn without_e2ee_extension(mut self) -> Self {
        self.extensions.get_or_insert_with(Default::default).e2ee = E2EEConfig::default();
        self
    }

    /// Set the ToDevice extension configuration.
    pub fn with_to_device_extension(mut self, to_device: ToDeviceConfig) -> Self {
        self.extensions.get_or_insert_with(Default::default).to_device = to_device;
        self
    }

    /// Unset the ToDevice extension configuration.
    pub fn without_to_device_extension(mut self) -> Self {
        self.extensions.get_or_insert_with(Default::default).to_device = ToDeviceConfig::default();
        self
    }

    /// Set the account data extension configuration.
    pub fn with_account_data_extension(mut self, account_data: AccountDataConfig) -> Self {
        self.extensions.get_or_insert_with(Default::default).account_data = account_data;
        self
    }

    /// Unset the account data extension configuration.
    pub fn without_account_data_extension(mut self) -> Self {
        self.extensions.get_or_insert_with(Default::default).account_data =
            AccountDataConfig::default();
        self
    }

    /// Set the Typing extension configuration.
    pub fn with_typing_extension(mut self, typing: TypingConfig) -> Self {
        self.extensions.get_or_insert_with(Default::default).typing = typing;
        self
    }

    /// Unset the Typing extension configuration.
    pub fn without_typing_extension(mut self) -> Self {
        self.extensions.get_or_insert_with(Default::default).typing = TypingConfig::default();
        self
    }

    /// Set the Receipt extension configuration.
    pub fn with_receipt_extension(mut self, receipt: ReceiptsConfig) -> Self {
        self.extensions.get_or_insert_with(Default::default).receipts = receipt;
        self
    }

    /// Unset the Receipt extension configuration.
    pub fn without_receipt_extension(mut self) -> Self {
        self.extensions.get_or_insert_with(Default::default).receipts = ReceiptsConfig::default();
        self
    }

    /// Allowlist of event types which should be considered recent activity
    /// when sorting `by_recency`. By omitting event types, clients can ensure
    /// that uninteresting events (e.g. a profile rename) do not cause a
    /// room to jump to the top of its list(s). Empty or
    /// omitted `bump_event_types` have no effect: all events in a room will
    /// be considered recent activity.
    pub fn bump_event_types(mut self, bump_event_types: &[TimelineEventType]) -> Self {
        self.bump_event_types = bump_event_types.to_vec();
        self
    }

    /// Build the Sliding Sync.
    ///
    /// If `self.storage_key` is `Some(_)`, load the cached data from cold
    /// storage.
    pub async fn build(mut self) -> Result<SlidingSync> {
        let client = self.client;

        let mut delta_token = None;
        let mut rooms_found: BTreeMap<OwnedRoomId, SlidingSyncRoom> = BTreeMap::new();

        let (internal_channel_sender, internal_channel_receiver) = channel(8);

        let mut lists = BTreeMap::new();

        for list_builder in self.lists {
            let list = list_builder.build(internal_channel_sender.clone())?;

            lists.insert(list.name().to_owned(), list);
        }

        // Load an existing state from the cache.
        if let Some(storage_key) = &self.storage_key {
            restore_sliding_sync_state(
                &client,
                storage_key,
                &mut lists,
                &mut delta_token,
                &mut rooms_found,
                &mut self.extensions,
            )
            .await?;
        }

        let rooms = StdRwLock::new(rooms_found);
        let lists = StdRwLock::new(lists);

        Ok(SlidingSync::new(SlidingSyncInner {
            homeserver: self.homeserver,
            client,
            storage_key: self.storage_key,

            lists,
            rooms,
            bump_event_types: self.bump_event_types,

            extensions: Mutex::new(self.extensions),
            reset_counter: Default::default(),

            position: StdRwLock::new(SlidingSyncPositionMarkers {
                pos: Observable::new(None),
                delta_token: Observable::new(delta_token),
            }),

            subscriptions: StdRwLock::new(self.subscriptions),
            unsubscribe: Default::default(),

            internal_channel: (
                internal_channel_sender,
                AsyncRwLock::new(internal_channel_receiver),
            ),
        }))
    }
}<|MERGE_RESOLUTION|>--- conflicted
+++ resolved
@@ -17,13 +17,8 @@
 use url::Url;
 
 use super::{
-<<<<<<< HEAD
-    cache::restore_sliding_sync_state, Error, SlidingSync, SlidingSyncInner,
-    SlidingSyncListBuilder, SlidingSyncPositionMarkers, SlidingSyncRoom,
-=======
-    cache::restore_sliding_sync_state, SlidingSync, SlidingSyncInner, SlidingSyncList,
+    cache::restore_sliding_sync_state, SlidingSync, SlidingSyncInner, SlidingSyncListBuilder,
     SlidingSyncPositionMarkers, SlidingSyncRoom,
->>>>>>> 69c8b9f0
 };
 use crate::{Client, Result};
 
@@ -35,13 +30,8 @@
 pub struct SlidingSyncBuilder {
     storage_key: Option<String>,
     homeserver: Option<Url>,
-<<<<<<< HEAD
-    client: Option<Client>,
+    client: Client,
     lists: Vec<SlidingSyncListBuilder>,
-=======
-    client: Client,
-    lists: BTreeMap<String, SlidingSyncList>,
->>>>>>> 69c8b9f0
     bump_event_types: Vec<TimelineEventType>,
     extensions: Option<ExtensionsConfig>,
     subscriptions: BTreeMap<OwnedRoomId, v4::RoomSubscription>,
@@ -52,13 +42,8 @@
         Self {
             storage_key: None,
             homeserver: None,
-<<<<<<< HEAD
-            client: None,
+            client,
             lists: Vec::new(),
-=======
-            client,
-            lists: BTreeMap::new(),
->>>>>>> 69c8b9f0
             bump_event_types: Vec::new(),
             extensions: None,
             subscriptions: BTreeMap::new(),
