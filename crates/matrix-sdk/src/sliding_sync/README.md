--- conflicted
+++ resolved
@@ -434,12 +434,7 @@
         (StateEventType::RoomEncryption, "".to_owned())
      ]) // only want to know if the room is encrypted
     .full_sync_batch_size(50)   // grow the window by 50 items at a time
-<<<<<<< HEAD
     .full_sync_maximum_number_of_rooms_to_fetch(500);      // only sync up the top 500 rooms
-=======
-    .full_sync_maximum_number_of_rooms_to_fetch(500)      // only sync up the top 500 rooms
-    .build();
->>>>>>> 69c8b9f0
 
 let active_list = SlidingSyncList::builder(&active_list_name) // the active window
     .sync_mode(SlidingSyncMode::Selective)  // sync up the specific range only
@@ -450,12 +445,7 @@
         (StateEventType::RoomEncryption, "".to_owned()), // is it encrypted
         (StateEventType::RoomTopic, "".to_owned()),      // any topic if known
         (StateEventType::RoomAvatar, "".to_owned()),     // avatar if set
-<<<<<<< HEAD
      ]);
-=======
-     ])
-    .build();
->>>>>>> 69c8b9f0
 
 let sliding_sync = sliding_sync_builder
     .add_list(active_list)
