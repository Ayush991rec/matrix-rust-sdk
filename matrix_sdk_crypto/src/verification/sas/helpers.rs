--- conflicted
+++ resolved
@@ -33,7 +33,7 @@
 
 use super::{
     event_enums::{MacContent, StartContent},
-    sas_state::FlowId,
+    FlowId,
 };
 use crate::{
     identities::{ReadOnlyDevice, UserIdentities},
@@ -41,14 +41,6 @@
     ReadOnlyAccount, ToDeviceRequest,
 };
 
-<<<<<<< HEAD
-use super::{
-    event_enums::{MacContent, StartContent},
-    FlowId,
-};
-
-=======
->>>>>>> 6b600d7e
 #[derive(Clone, Debug)]
 pub struct SasIds {
     pub account: ReadOnlyAccount,
